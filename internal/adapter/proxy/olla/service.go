package olla

// 											Olla Proxy Implementation
//
// The Olla proxy implementation is a high-performance, resilient reverse proxy purpose-built for AI inference traffic
// (eg. LLMs, embedding APIs). It improves on Sherpa's implementation with additional safeguards, tuning and zero-GC
// optimisations. Most of the code is inspired by Sherpa, but Olla introduces several enhancements.
//
// Compared to Sherpa, Olla introduces:
// - **Per-endpoint connection pools**: Enables isolated TCP connection reuse, avoiding cross-endpoint interference.
// - **Circuit breakers**: Automatically trips on failure patterns to prevent cascading errors and allow graceful recovery.
// - **Aggressive object pooling**: Reuses request contexts, buffers and error objects to minimise heap allocations and GC pauses.
// - **Atomic stats correction**: Tracks min/max/total latencies lock-free under high concurrency.
// - **TCP optimisations**: Fine-grained tuning (eg. `SetNoDelay`, long keep-alive) designed for streaming workloads.
// - **Backpressure safe streaming**: Handles partial reads, client disconnects and stalled upstreams with resilient fallbacks.
//
// Suitable for workloads with:
// - Long-lived, token-streaming HTTP responses
// - Intermittently unreliable clients (eg. mobile devices, mini-PCs)
// - Multiple backend replicas (with health-state divergence)
//
// Olla is designed for edge/gateway use cases requiring robustness, high availability and minimal jitter under load.

import (
	"context"
	"errors"
	"fmt"
	"io"
	"net"
	"net/http"
	"net/url"
	"runtime"
	"runtime/debug"
	"sync/atomic"
	"time"

	"github.com/thushan/olla/internal/core/constants"

	"github.com/puzpuzpuz/xsync/v4"

	"github.com/thushan/olla/internal/adapter/health"
	"github.com/thushan/olla/internal/adapter/proxy/common"
	"github.com/thushan/olla/internal/adapter/proxy/core"
	"github.com/thushan/olla/internal/app/middleware"
	"github.com/thushan/olla/internal/core/domain"
	"github.com/thushan/olla/internal/core/ports"
	"github.com/thushan/olla/internal/logger"
	"github.com/thushan/olla/internal/util"
	"github.com/thushan/olla/pkg/pool"
)

const (
	// TCP connection tuning for AI streaming workloads
	DefaultMaxIdleConns        = 100
	DefaultMaxConnsPerHost     = 50
	DefaultIdleConnTimeout     = 90 * time.Second
	DefaultTLSHandshakeTimeout = 10 * time.Second
	DefaultTimeout             = 30 * time.Second
	DefaultKeepAlive           = 30 * time.Second
	DefaultReadTimeout         = 30 * time.Second
	DefaultStreamBufferSize    = 64 * 1024
	DefaultSetNoDelay          = true

	ClientDisconnectionBytesThreshold = 1024
	ClientDisconnectionTimeThreshold  = 5 * time.Second

	// Circuit breaker threshold higher than health checker for tolerance
	circuitBreakerThreshold = 5 // vs health.DefaultCircuitBreakerThreshold (3)
)

// Service implements the Olla proxy - optimised for high performance and resilience
type Service struct {
	*core.BaseProxyComponents

	// Object pools for zero-allocation operations
	bufferPool   *pool.Pool[*[]byte]
	requestPool  *pool.Pool[*requestContext]
	responsePool *pool.Pool[[]byte]
	errorPool    *pool.Pool[*errorContext]

	transport     *http.Transport
	configuration *Configuration
	retryHandler  *core.RetryHandler

	// Cleanup management
	cleanupTicker *time.Ticker
	cleanupStop   chan struct{}

	// Per-endpoint connection pools and circuit breakers
	endpointPools   xsync.Map[string, *connectionPool]
	circuitBreakers xsync.Map[string, *circuitBreaker]
}

// connectionPool isolates HTTP transport instances per endpoint
type connectionPool struct {
	transport *http.Transport
	lastUsed  int64 // atomic
	healthy   int64 // atomic: 0=unhealthy, 1=healthy
}

// circuitBreaker prevents overwhelming failing endpoints
type circuitBreaker struct {
	failures    int64 // atomic
	lastFailure int64 // atomic
	state       int64 // atomic: 0=closed, 1=open, 2=half-open
	threshold   int64
}

// requestContext contains per-request data from our object pool
type requestContext struct {
	requestID string
	startTime time.Time
	endpoint  string
	targetURL string
}

func (r *requestContext) Reset() {
	r.requestID = ""
	r.startTime = time.Time{}
	r.endpoint = ""
	r.targetURL = ""
}

// errorContext provides rich error information without allocations
type errorContext struct {
	err       error
	context   string
	duration  time.Duration
	code      int
	allocated bool
}

func (e *errorContext) Reset() {
	e.err = nil
	e.context = ""
	e.duration = 0
	e.code = 0
	e.allocated = false
}

// NewService creates a new Olla proxy service
func NewService(
	discoveryService ports.DiscoveryService,
	selector domain.EndpointSelector,
	configuration *Configuration,
	statsCollector ports.StatsCollector,
	metricsExtractor ports.MetricsExtractor,
	logger logger.StyledLogger,
) (*Service, error) {

	if configuration.StreamBufferSize == 0 {
		configuration.StreamBufferSize = DefaultStreamBufferSize
	}
	if configuration.MaxIdleConns == 0 {
		configuration.MaxIdleConns = DefaultMaxIdleConns
	}
	if configuration.MaxConnsPerHost == 0 {
		configuration.MaxConnsPerHost = DefaultMaxConnsPerHost
	}
	if configuration.IdleConnTimeout == 0 {
		configuration.IdleConnTimeout = DefaultIdleConnTimeout
	}
	if configuration.ReadTimeout == 0 {
		configuration.ReadTimeout = DefaultReadTimeout
	}

	base := core.NewBaseProxyComponents(discoveryService, selector, statsCollector, metricsExtractor, logger)

	bufferPool, err := pool.NewLitePool(func() *[]byte {
		buf := make([]byte, configuration.StreamBufferSize)
		return &buf
	})
	if err != nil {
		return nil, fmt.Errorf("failed to create buffer pool: %w", err)
	}

	requestPool, err := pool.NewLitePool(func() *requestContext {
		return &requestContext{}
	})
	if err != nil {
		return nil, fmt.Errorf("failed to create request pool: %w", err)
	}

	responsePool, err := pool.NewLitePool(func() []byte {
		return make([]byte, 32*1024) // 32KB for response bodies
	})
	if err != nil {
		return nil, fmt.Errorf("failed to create response pool: %w", err)
	}

	errorPool, err := pool.NewLitePool(func() *errorContext {
		return &errorContext{}
	})
	if err != nil {
		return nil, fmt.Errorf("failed to create error pool: %w", err)
	}

	transport := createOptimisedTransport(configuration)

	service := &Service{
		BaseProxyComponents: base,
		bufferPool:          bufferPool,
		requestPool:         requestPool,
		responsePool:        responsePool,
		errorPool:           errorPool,
		transport:           transport,
		configuration:       configuration,
		retryHandler:        core.NewRetryHandler(discoveryService, logger),
		circuitBreakers:     *xsync.NewMap[string, *circuitBreaker](),
		endpointPools:       *xsync.NewMap[string, *connectionPool](),
		cleanupTicker:       time.NewTicker(5 * time.Minute),
		cleanupStop:         make(chan struct{}),
	}

	// Start cleanup goroutine
	go service.cleanupLoop()

	return service, nil
}

// createOptimisedTransport creates an HTTP transport optimised for AI workloads
func createOptimisedTransport(config *Configuration) *http.Transport {
	return &http.Transport{
		MaxIdleConns:        config.MaxIdleConns,
		MaxIdleConnsPerHost: config.MaxConnsPerHost,
		IdleConnTimeout:     config.IdleConnTimeout,
		TLSHandshakeTimeout: DefaultTLSHandshakeTimeout,
		DisableCompression:  true,
		ForceAttemptHTTP2:   true,
		DialContext: func(ctx context.Context, network, addr string) (net.Conn, error) {
			dialer := &net.Dialer{
				Timeout:   config.GetConnectionTimeout(),
				KeepAlive: config.GetConnectionKeepAlive(),
			}
			conn, err := dialer.DialContext(ctx, network, addr)
			if err != nil {
				return nil, err
			}
			if tcpConn, ok := conn.(*net.TCPConn); ok {
				// We ignore errors for these settings on purpose
				_ = tcpConn.SetNoDelay(DefaultSetNoDelay)
				_ = tcpConn.SetKeepAlive(true)
				_ = tcpConn.SetKeepAlivePeriod(config.GetConnectionKeepAlive())
			}
			return conn, nil
		},
		MaxResponseHeaderBytes: 32 << 10, // 32KB
		WriteBufferSize:        64 << 10, // 64KB
		ReadBufferSize:         64 << 10, // 64KB
	}
}

// getOrCreateEndpointPool returns a connection pool for the endpoint
func (s *Service) getOrCreateEndpointPool(endpoint string) *connectionPool {
	if pool, ok := s.endpointPools.Load(endpoint); ok {
		atomic.StoreInt64(&pool.lastUsed, time.Now().UnixNano())
		return pool
	}

	newPool := &connectionPool{
		transport: createOptimisedTransport(s.configuration),
		lastUsed:  time.Now().UnixNano(),
		healthy:   1,
	}

	actual, _ := s.endpointPools.LoadOrStore(endpoint, newPool)
	return actual
}

// GetCircuitBreaker returns the circuit breaker for an endpoint (exported for testing)
func (s *Service) GetCircuitBreaker(endpoint string) *circuitBreaker {
	if cb, ok := s.circuitBreakers.Load(endpoint); ok {
		return cb
	}

	newCB := &circuitBreaker{
		threshold: circuitBreakerThreshold,
		state:     0, // closed
	}

	actual, _ := s.circuitBreakers.LoadOrStore(endpoint, newCB)
	return actual
}

// Circuit breaker methods
func (cb *circuitBreaker) IsOpen() bool {
	state := atomic.LoadInt64(&cb.state)
	if state != 1 {
		return false
	}

	// Check if timeout has passed
	lastFailure := atomic.LoadInt64(&cb.lastFailure)
	if time.Since(time.Unix(0, lastFailure)) > health.DefaultCircuitBreakerTimeout {
		// Try half-open state
		if atomic.CompareAndSwapInt64(&cb.state, 1, 2) {
			// State transition: Open -> Half-open
			return false
		}
	}

	return true
}

func (cb *circuitBreaker) RecordSuccess() {
	atomic.StoreInt64(&cb.failures, 0)
	atomic.StoreInt64(&cb.state, 0) // closed
}

func (cb *circuitBreaker) RecordFailure() {
	failures := atomic.AddInt64(&cb.failures, 1)
	atomic.StoreInt64(&cb.lastFailure, time.Now().UnixNano())

	if failures >= cb.threshold {
		atomic.StoreInt64(&cb.state, 1) // open
	}
}

// ProxyRequest handles incoming HTTP requests
func (s *Service) ProxyRequest(ctx context.Context, w http.ResponseWriter, r *http.Request, stats *ports.RequestStats, rlog logger.StyledLogger) error {
	endpoints, err := s.DiscoveryService.GetHealthyEndpoints(ctx)
	if err != nil {
		return err
	}

	return s.ProxyRequestToEndpoints(ctx, w, r, endpoints, stats, rlog)
}

// ProxyRequestToEndpoints delegates to retry-aware implementation
func (s *Service) ProxyRequestToEndpoints(ctx context.Context, w http.ResponseWriter, r *http.Request, endpoints []*domain.Endpoint, stats *ports.RequestStats, rlog logger.StyledLogger) error {
	return s.ProxyRequestToEndpointsWithRetry(ctx, w, r, endpoints, stats, rlog)
}

// proxyToSingleEndpointLegacy retained for reference during migration
// TODO: Remove after retry logic stability confirmed
func (s *Service) proxyToSingleEndpointLegacy(ctx context.Context, w http.ResponseWriter, r *http.Request, endpoints []*domain.Endpoint, stats *ports.RequestStats, rlog logger.StyledLogger) (err error) {
	// Get request context from pool
	reqCtx := s.requestPool.Get()
	defer s.requestPool.Put(reqCtx)

	reqCtx.requestID = stats.RequestID
	reqCtx.startTime = stats.StartTime

	// Panic recovery
	defer func() {
		if rec := recover(); rec != nil {
			s.handlePanic(ctx, w, r, stats, rlog, rec, &err)
		}
	}()

	s.IncrementRequests()

	// Use context logger if available, fallback to provided logger
	ctxLogger := middleware.GetLogger(ctx)
	if ctxLogger != nil {
		ctxLogger.Debug("Olla proxy request started",
			"method", r.Method,
			"url", r.URL.String(),
			"endpoint_count", len(endpoints))
	} else {
		rlog.Debug("proxy request started", "method", r.Method, "url", r.URL.String())
	}

	if len(endpoints) == 0 {
		if ctxLogger != nil {
			ctxLogger.Error("No healthy endpoints available for request")
		} else {
			rlog.Error("no healthy endpoints available")
		}
		s.RecordFailure(ctx, nil, time.Since(stats.StartTime), common.ErrNoHealthyEndpoints)
		return common.ErrNoHealthyEndpoints
	}

	if ctxLogger != nil {
		ctxLogger.Debug("Using provided endpoints", "count", len(endpoints))
	} else {
		rlog.Debug("using provided endpoints", "count", len(endpoints))
	}

	// Select endpoint with circuit breaker check
	endpoint, cb := s.selectEndpointWithCircuitBreaker(endpoints, rlog)
	if endpoint == nil {
		s.RecordFailure(ctx, nil, time.Since(stats.StartTime), fmt.Errorf("all endpoints circuit breakers open"))
		return fmt.Errorf("all endpoints unavailable due to circuit breakers")
	}

	stats.EndpointName = endpoint.Name
	reqCtx.endpoint = endpoint.Name

	// Track connections
	s.Selector.IncrementConnections(endpoint)
	defer s.Selector.DecrementConnections(endpoint)

	// Build target URL
	targetURL := s.buildTargetURL(r, endpoint)
	stats.TargetUrl = targetURL.String()
	reqCtx.targetURL = targetURL.String()

	if ctxLogger != nil {
		ctxLogger.Info("Request dispatching",
			"endpoint", endpoint.Name,
			"target", stats.TargetUrl,
			"model", stats.Model)
	} else {
		rlog.Info("Request dispatching", "endpoint", endpoint.Name, "target", stats.TargetUrl, "model", stats.Model)
	}

	// Create and prepare proxy request
	proxyReq, err := s.prepareProxyRequest(ctx, r, targetURL, stats)
	if err != nil {
		cb.RecordFailure()
		s.RecordFailure(ctx, endpoint, time.Since(stats.StartTime), err)
		return fmt.Errorf("failed to create proxy request: %w", err)
	}

	rlog.Debug("created proxy request")

	// Execute backend request
	resp, err := s.executeBackendRequest(ctx, endpoint, proxyReq, cb, stats, rlog)
	if err != nil {
		return err
	}
	defer resp.Body.Close()

	// Handle successful response
	return s.handleSuccessfulResponse(ctx, w, r, resp, endpoint, cb, stats, rlog)
}

// handlePanic handles panic recovery in proxy requests
func (s *Service) handlePanic(ctx context.Context, w http.ResponseWriter, r *http.Request, stats *ports.RequestStats, rlog logger.StyledLogger, rec interface{}, err *error) {
	s.RecordFailure(ctx, nil, time.Since(stats.StartTime), fmt.Errorf("panic: %v", rec))

	*err = fmt.Errorf("proxy panic recovered after %.1fs: %v", time.Since(stats.StartTime).Seconds(), rec)
	rlog.Error("proxy request panic recovered",
		"panic", rec,
		"method", r.Method,
		"path", r.URL.Path,
		"stack", string(debug.Stack()))

	if w.Header().Get(constants.HeaderContentType) == "" {
		http.Error(w, "Internal server error", http.StatusInternalServerError)
	}
}

// selectEndpointWithCircuitBreaker selects an endpoint that has a healthy circuit breaker
func (s *Service) selectEndpointWithCircuitBreaker(endpoints []*domain.Endpoint, rlog logger.StyledLogger) (*domain.Endpoint, *circuitBreaker) {
	for _, ep := range endpoints {
		cb := s.GetCircuitBreaker(ep.Name)
		stateBefore := atomic.LoadInt64(&cb.state)
		if !cb.IsOpen() {
			stateAfter := atomic.LoadInt64(&cb.state)
			// Log state transition if it changed (Open -> Half-open)
			if stateBefore == 1 && stateAfter == 2 {
				rlog.Info("Circuit breaker entering half-open state",
					"endpoint", ep.Name,
					"timeout", health.DefaultCircuitBreakerTimeout)
			}
			return ep, cb
		}
		// Log when skipping endpoint due to open circuit breaker
		rlog.Debug("Skipping endpoint due to open circuit breaker",
			"endpoint", ep.Name,
			"failures", atomic.LoadInt64(&cb.failures))
	}
	return nil, nil
}

// buildTargetURL builds the target URL for the proxy request
func (s *Service) buildTargetURL(r *http.Request, endpoint *domain.Endpoint) *url.URL {
	targetPath := util.StripPrefix(r.URL.Path, s.configuration.GetProxyPrefix())
	targetURL := endpoint.URL.ResolveReference(&url.URL{Path: targetPath})
	if r.URL.RawQuery != "" {
		targetURL.RawQuery = r.URL.RawQuery
	}
	return targetURL
}

// prepareProxyRequest creates and prepares the proxy request with headers
func (s *Service) prepareProxyRequest(ctx context.Context, r *http.Request, targetURL *url.URL, stats *ports.RequestStats) (*http.Request, error) {
	proxyReq, err := http.NewRequestWithContext(ctx, r.Method, targetURL.String(), r.Body)
	if err != nil {
		return nil, err
	}

	// Copy headers
	headerStart := time.Now()
	core.CopyHeaders(proxyReq, r)
	stats.HeaderProcessingMs = time.Since(headerStart).Milliseconds()

	// Add model header
	if model, ok := ctx.Value("model").(string); ok && model != "" {
		proxyReq.Header.Set("X-Model", model)
		stats.Model = model
	}

	// Mark request processing complete
	stats.RequestProcessingMs = time.Since(stats.StartTime).Milliseconds()

	return proxyReq, nil
}

// executeBackendRequest executes the request to the backend
func (s *Service) executeBackendRequest(ctx context.Context, endpoint *domain.Endpoint, proxyReq *http.Request, cb *circuitBreaker, stats *ports.RequestStats, rlog logger.StyledLogger) (*http.Response, error) {
	// Get connection pool for this endpoint
	pool := s.getOrCreateEndpointPool(endpoint.Name)

	// Execute request
	rlog.Debug("making round-trip request", "target", proxyReq.URL.String())
	backendStart := time.Now()
	resp, err := pool.transport.RoundTrip(proxyReq)
	stats.BackendResponseMs = time.Since(backendStart).Milliseconds()

	if err != nil {
		// Record failure and check if circuit breaker opened
		failuresBefore := atomic.LoadInt64(&cb.failures)
		cb.RecordFailure()
		failuresAfter := atomic.LoadInt64(&cb.failures)

		// Log if circuit breaker just opened (critical for monitoring)
		if failuresBefore < cb.threshold && failuresAfter >= cb.threshold {
			rlog.Warn("Circuit breaker opened",
				"endpoint", endpoint.Name,
				"failures", failuresAfter,
				"threshold", cb.threshold,
				"error", err)
		}

		rlog.Error("round-trip failed", "error", err)
		s.RecordFailure(ctx, endpoint, time.Since(stats.StartTime), err)

		// Publish circuit breaker event if opened
		if cb.IsOpen() {
			s.PublishEvent(core.ProxyEvent{
				Type:      core.EventTypeCircuitBreaker,
				RequestID: stats.RequestID,
				Endpoint:  endpoint.Name,
				Error:     err,
				Duration:  time.Since(stats.StartTime),
			})
		}

		duration := time.Since(stats.StartTime)
		return nil, common.MakeUserFriendlyError(err, duration, "backend", s.configuration.GetResponseTimeout())
	}

	return resp, nil
}

// handleSuccessfulResponse handles the successful response from the backend
func (s *Service) handleSuccessfulResponse(ctx context.Context, w http.ResponseWriter, r *http.Request, resp *http.Response, endpoint *domain.Endpoint, cb *circuitBreaker, stats *ports.RequestStats, rlog logger.StyledLogger) error {
	// Get context logger for this function scope
	ctxLogger := middleware.GetLogger(ctx)
	// Circuit breaker success
	stateBefore := atomic.LoadInt64(&cb.state)
	cb.RecordSuccess()
	stateAfter := atomic.LoadInt64(&cb.state)

	// Log state transition if circuit breaker closed
	if stateBefore != 0 && stateAfter == 0 {
		rlog.Info("Circuit breaker closed after successful request",
			"endpoint", endpoint.Name,
			"previous_state", map[int64]string{1: "open", 2: "half-open"}[stateBefore])
	}

	rlog.Debug("round-trip success", "status", resp.StatusCode)

	core.SetResponseHeaders(w, stats, endpoint)

	// Copy response headers
	for key, values := range resp.Header {
		for _, value := range values {
			w.Header().Add(key, value)
		}
	}

	w.WriteHeader(resp.StatusCode)

	// start streaming the response body
	rlog.Debug("starting response stream")
	streamStart := time.Now()
	stats.FirstDataMs = time.Since(stats.StartTime).Milliseconds()

	buffer := s.bufferPool.Get()
	defer s.bufferPool.Put(buffer)

<<<<<<< HEAD
	bytesWritten, lastChunk, streamErr := s.streamResponse(ctx, ctx, w, resp, *buffer, rlog)
=======
	// Separate client and upstream contexts for proper cancellation handling
	// Only create a different context if needed to avoid allocations
	upstreamCtx := ctx
	if resp != nil && resp.Request != nil {
		upstreamCtx = resp.Request.Context()
	}

	// Use r.Context() for client context and upstreamCtx for upstream context
	bytesWritten, streamErr := s.streamResponse(r.Context(), upstreamCtx, w, resp, *buffer, rlog)
>>>>>>> e8a1368a
	stats.StreamingMs = time.Since(streamStart).Milliseconds()
	stats.TotalBytes = bytesWritten

	if streamErr != nil && !errors.Is(streamErr, context.Canceled) {
		rlog.Debug("streaming error", "error", streamErr, "bytes_written", bytesWritten)
		s.RecordFailure(ctx, endpoint, time.Since(stats.StartTime), streamErr)
		return common.MakeUserFriendlyError(streamErr, time.Since(stats.StartTime), "streaming", s.configuration.GetResponseTimeout())
	}

	// Extract metrics from response if available
	core.ExtractProviderMetrics(ctx, s.MetricsExtractor, lastChunk, endpoint, stats, rlog, "Olla")

	// stats update
	duration := time.Since(stats.StartTime)
	s.RecordSuccess(endpoint, duration.Milliseconds(), int64(bytesWritten))

	stats.EndTime = time.Now()
	stats.Latency = duration.Milliseconds()

	// Log detailed completion metrics at Debug level to reduce redundancy
	if ctxLogger != nil {
		ctxLogger.Debug("Olla proxy metrics",
			"endpoint", endpoint.Name,
			"latency_ms", stats.Latency,
			"processing_ms", stats.RequestProcessingMs,
			"backend_ms", stats.BackendResponseMs,
			"first_data_ms", stats.FirstDataMs,
			"streaming_ms", stats.StreamingMs,
			"selection_ms", stats.SelectionMs,
			"header_ms", stats.HeaderProcessingMs,
			"total_bytes", stats.TotalBytes,
			"bytes_formatted", middleware.FormatBytes(int64(stats.TotalBytes)),
			"status", resp.StatusCode,
			"request_id", middleware.GetRequestID(ctx))
	} else {
		rlog.Debug("proxy request completed",
			"endpoint", endpoint.Name,
			"latency_ms", stats.Latency,
			"processing_ms", stats.RequestProcessingMs,
			"backend_ms", stats.BackendResponseMs,
			"first_data_ms", stats.FirstDataMs,
			"streaming_ms", stats.StreamingMs,
			"selection_ms", stats.SelectionMs,
			"header_ms", stats.HeaderProcessingMs,
			"total_bytes", stats.TotalBytes,
			"status", resp.StatusCode)
	}

	return nil
}

// streamResponse performs buffered streaming with backpressure handling
func (s *Service) streamResponse(clientCtx, upstreamCtx context.Context, w http.ResponseWriter, resp *http.Response, buffer []byte, rlog logger.StyledLogger) (int, []byte, error) {
	totalBytes := 0
	var lastChunk []byte
	flusher, canFlush := w.(http.Flusher)
	isStreaming := core.AutoDetectStreamingMode(clientCtx, resp, s.configuration.GetProxyProfile())

	clientDisconnected := false
	bytesAfterDisconnect := 0
	disconnectTime := time.Time{}

	// Pre-allocate timer to avoid allocations in hot path
	readDeadline := time.NewTimer(s.configuration.GetReadTimeout())
	defer readDeadline.Stop()

	for {
		select {
		case <-clientCtx.Done():
			if !clientDisconnected {
				clientDisconnected = true
				disconnectTime = time.Now()
				rlog.Debug("client disconnected during streaming", "bytes_sent", totalBytes)

				// Publish client disconnect event
				s.PublishEvent(core.ProxyEvent{
					Type: core.EventTypeClientDisconnect,
					Metadata: core.ProxyEventMetadata{
						BytesSent: int64(totalBytes),
					},
				})
			}
		case <-upstreamCtx.Done():
			return totalBytes, lastChunk, upstreamCtx.Err()
		case <-readDeadline.C:
			return totalBytes, lastChunk, fmt.Errorf("read timeout after %v", s.configuration.GetReadTimeout())
		default:
		}

		// Reset timer for next read
		readDeadline.Reset(s.configuration.GetReadTimeout())

		n, err := resp.Body.Read(buffer)
		if n > 0 {
			// Keep last chunk for metrics extraction
			lastChunk = make([]byte, n)
			copy(lastChunk, buffer[:n])
			
			if !clientDisconnected {
				written, writeErr := w.Write(buffer[:n])
				totalBytes += written

				if writeErr != nil {
					rlog.Debug("write error during streaming", "error", writeErr, "bytes_written", totalBytes)
					return totalBytes, lastChunk, writeErr
				}

				// force data out for real-time streaming
				if canFlush && isStreaming {
					flusher.Flush()
				}
			} else {
				bytesAfterDisconnect += n

				if bytesAfterDisconnect > ClientDisconnectionBytesThreshold ||
					time.Since(disconnectTime) > ClientDisconnectionTimeThreshold {
					rlog.Debug("stopping stream after client disconnect",
						"bytes_after_disconnect", bytesAfterDisconnect,
						"time_since_disconnect", time.Since(disconnectTime))
					return totalBytes, lastChunk, context.Canceled
				}
			}
		}

		if err != nil {
			if err == io.EOF {
				return totalBytes, lastChunk, nil
			}
			rlog.Debug("read error during streaming", "error", err, "bytes_read", totalBytes)
			return totalBytes, lastChunk, err
		}
	}
}

// GetStats returns current proxy statistics
func (s *Service) GetStats(ctx context.Context) (ports.ProxyStats, error) {
	return s.GetProxyStats(), nil
}

// UpdateConfig updates the proxy configuration
func (s *Service) UpdateConfig(config ports.ProxyConfiguration) {
	newConfig := &Configuration{
		ProxyPrefix:         config.GetProxyPrefix(),
		ConnectionTimeout:   config.GetConnectionTimeout(),
		ConnectionKeepAlive: config.GetConnectionKeepAlive(),
		ResponseTimeout:     config.GetResponseTimeout(),
		ReadTimeout:         config.GetReadTimeout(),
		StreamBufferSize:    config.GetStreamBufferSize(),
		// Preserve Olla-specific settings
		MaxIdleConns:    s.configuration.MaxIdleConns,
		IdleConnTimeout: s.configuration.IdleConnTimeout,
		MaxConnsPerHost: s.configuration.MaxConnsPerHost,
	}

	// Update configuration atomically
	s.configuration = newConfig
}

// cleanupLoop periodically cleans up unused endpoint pools and circuit breakers
func (s *Service) cleanupLoop() {
	defer func() {
		if r := recover(); r != nil {
			s.Logger.Error("cleanupLoop panic recovered", "panic", r)
		}
	}()

	for {
		select {
		case <-s.cleanupStop:
			return
		case <-s.cleanupTicker.C:
			s.cleanupUnusedResources()
		}
	}
}

// cleanupUnusedResources removes stale endpoint pools and circuit breakers
func (s *Service) cleanupUnusedResources() {
	now := time.Now().UnixNano()
	staleThreshold := int64(5 * time.Minute)

	// Cleanup unused endpoint pools
	var poolsRemoved int
	s.endpointPools.Range(func(endpoint string, pool *connectionPool) bool {
		lastUsed := atomic.LoadInt64(&pool.lastUsed)
		if now-lastUsed > staleThreshold {
			s.endpointPools.Delete(endpoint)
			pool.transport.CloseIdleConnections()
			poolsRemoved++
		}
		return true
	})

	// Cleanup circuit breakers for non-existent endpoints
	var cbRemoved int
	endpointExists := make(map[string]bool)
	s.endpointPools.Range(func(endpoint string, _ *connectionPool) bool {
		endpointExists[endpoint] = true
		return true
	})

	s.circuitBreakers.Range(func(endpoint string, cb *circuitBreaker) bool {
		if !endpointExists[endpoint] {
			// Also check if circuit breaker is closed and hasn't failed recently
			state := atomic.LoadInt64(&cb.state)
			lastFailure := atomic.LoadInt64(&cb.lastFailure)
			if state == 0 && (lastFailure == 0 || now-lastFailure > staleThreshold) {
				s.circuitBreakers.Delete(endpoint)
				cbRemoved++
			}
		}
		return true
	})

	if poolsRemoved > 0 || cbRemoved > 0 {
		s.Logger.Debug("cleaned up unused resources",
			"pools_removed", poolsRemoved,
			"circuit_breakers_removed", cbRemoved)
	}
}

// Cleanup cleans up resources
func (s *Service) Cleanup() {
	// Stop cleanup goroutine
	if s.cleanupStop != nil {
		close(s.cleanupStop)
	}
	if s.cleanupTicker != nil {
		s.cleanupTicker.Stop()
	}

	// Close all endpoint pools
	s.endpointPools.Range(func(key string, pool *connectionPool) bool {
		pool.transport.CloseIdleConnections()
		return true
	})

	s.endpointPools.Clear()
	s.circuitBreakers.Clear()

	s.BaseProxyComponents.Shutdown()

	// force GC to clean up
	runtime.GC()

	s.Logger.Debug("Olla proxy service cleaned up")
}<|MERGE_RESOLUTION|>--- conflicted
+++ resolved
@@ -583,9 +583,6 @@
 	buffer := s.bufferPool.Get()
 	defer s.bufferPool.Put(buffer)
 
-<<<<<<< HEAD
-	bytesWritten, lastChunk, streamErr := s.streamResponse(ctx, ctx, w, resp, *buffer, rlog)
-=======
 	// Separate client and upstream contexts for proper cancellation handling
 	// Only create a different context if needed to avoid allocations
 	upstreamCtx := ctx
@@ -594,8 +591,7 @@
 	}
 
 	// Use r.Context() for client context and upstreamCtx for upstream context
-	bytesWritten, streamErr := s.streamResponse(r.Context(), upstreamCtx, w, resp, *buffer, rlog)
->>>>>>> e8a1368a
+	bytesWritten, lastChunk, streamErr := s.streamResponse(r.Context(), upstreamCtx, w, resp, *buffer, rlog)
 	stats.StreamingMs = time.Since(streamStart).Milliseconds()
 	stats.TotalBytes = bytesWritten
 
