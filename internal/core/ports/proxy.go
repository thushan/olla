--- conflicted
+++ resolved
@@ -44,20 +44,11 @@
 }
 
 type RequestStats struct {
-<<<<<<< HEAD
 	StartTime time.Time
 	EndTime   time.Time
 
 	// Provider metrics extracted from response (best effort)
 	ProviderMetrics *domain.ProviderMetrics `json:"provider_metrics,omitempty"`
-	RequestID       string
-	Model           string
-	EndpointName    string
-	TargetUrl       string
-	TotalBytes      int
-=======
-	StartTime       time.Time
-	EndTime         time.Time
 	RoutingDecision *domain.ModelRoutingDecision // routing decision for this request
 
 	RequestID    string
@@ -65,7 +56,6 @@
 	EndpointName string
 	TargetUrl    string
 	TotalBytes   int
->>>>>>> e8a1368a
 
 	Latency             int64 // Total end-to-end time
 	RequestProcessingMs int64 // Time spent in Olla before upstream call
